package aliyuncms

import (
	"encoding/json"
	"fmt"
	"strconv"
	"strings"
	"sync"
	"time"

	"github.com/aliyun/alibaba-cloud-sdk-go/sdk"
	"github.com/aliyun/alibaba-cloud-sdk-go/sdk/auth/credentials/providers"
	"github.com/aliyun/alibaba-cloud-sdk-go/services/cms"
	"github.com/jmespath/go-jmespath"
	"github.com/pkg/errors"

	"github.com/influxdata/telegraf"
	"github.com/influxdata/telegraf/config"
	"github.com/influxdata/telegraf/internal"
	"github.com/influxdata/telegraf/internal/limiter"
	"github.com/influxdata/telegraf/plugins/inputs"
)

const (
	description  = "Pull Metric Statistics from Aliyun CMS"
	sampleConfig = `
  ## Aliyun Credentials
  ## Credentials are loaded in the following order
  ## 1) Ram RoleArn credential
  ## 2) AccessKey STS token credential
  ## 3) AccessKey credential
  ## 4) Ecs Ram Role credential
  ## 5) RSA keypair credential
  ## 6) Environment variables credential
  ## 7) Instance metadata credential
  
  # access_key_id = ""
  # access_key_secret = ""
  # access_key_sts_token = ""
  # role_arn = ""
  # role_session_name = ""
  # private_key = ""
  # public_key_id = ""
  # role_name = ""

  ## Specify the ali cloud region list to be queried for metrics and objects discovery
  ## If not set, all supported regions (see below) would be covered, it can provide a significant load on API, so the recommendation here 
  ## is to limit the list as much as possible. Allowed values: https://www.alibabacloud.com/help/zh/doc-detail/40654.htm
  ## Default supported regions are:
  ## 21 items: cn-qingdao,cn-beijing,cn-zhangjiakou,cn-huhehaote,cn-hangzhou,cn-shanghai,cn-shenzhen,
  ##           cn-heyuan,cn-chengdu,cn-hongkong,ap-southeast-1,ap-southeast-2,ap-southeast-3,ap-southeast-5,
  ##           ap-south-1,ap-northeast-1,us-west-1,us-east-1,eu-central-1,eu-west-1,me-east-1
  ##
  ## From discovery perspective it set the scope for object discovery, the discovered info can be used to enrich
  ## the metrics with objects attributes/tags. Discovery is supported not for all projects (if not supported, then 
  ## it will be reported on the start - for example for 'acs_cdn' project:
  ## 'E! [inputs.aliyuncms] Discovery tool is not activated: no discovery support for project "acs_cdn"' )
  ## Currently, discovery supported for the following projects:
  ## - acs_ecs_dashboard
  ## - acs_rds_dashboard
  ## - acs_slb_dashboard
  ## - acs_vpc_eip   
  regions = ["cn-hongkong"]

  # The minimum period for AliyunCMS metrics is 1 minute (60s). However not all
  # metrics are made available to the 1 minute period. Some are collected at
  # 3 minute, 5 minute, or larger intervals.
  # See: https://help.aliyun.com/document_detail/51936.html?spm=a2c4g.11186623.2.18.2bc1750eeOw1Pv
  # Note that if a period is configured that is smaller than the minimum for a
  # particular metric, that metric will not be returned by the Aliyun OpenAPI
  # and will not be collected by Telegraf.
  #
  ## Requested AliyunCMS aggregation Period (required - must be a multiple of 60s)
  period = "5m"
  
  ## Collection Delay (required - must account for metrics availability via AliyunCMS API)
  delay = "1m"
  
  ## Recommended: use metric 'interval' that is a multiple of 'period' to avoid
  ## gaps or overlap in pulled data
  interval = "5m"
  
  ## Metric Statistic Project (required)
  project = "acs_slb_dashboard"
  
  ## Maximum requests per second, default value is 200
  ratelimit = 200
  
  ## How often the discovery API call executed (default 1m)
  #discovery_interval = "1m"
  
  ## Metrics to Pull (Required)
  [[inputs.aliyuncms.metrics]]
  ## Metrics names to be requested, 
  ## described here (per project): https://help.aliyun.com/document_detail/28619.html?spm=a2c4g.11186623.6.690.1938ad41wg8QSq
  names = ["InstanceActiveConnection", "InstanceNewConnection"]
  
  ## Dimension filters for Metric (these are optional).
  ## This allows to get additional metric dimension. If dimension is not specified it can be returned or
  ## the data can be aggregated - it depends on particular metric, you can find details here: https://help.aliyun.com/document_detail/28619.html?spm=a2c4g.11186623.6.690.1938ad41wg8QSq
  ##
  ## Note, that by default dimension filter includes the list of discovered objects in scope (if discovery is enabled)
  ## Values specified here would be added into the list of discovered objects.
  ## You can specify either single dimension:      
  #dimensions = '{"instanceId": "p-example"}'
  
  ## Or you can specify several dimensions at once:
  #dimensions = '[{"instanceId": "p-example"},{"instanceId": "q-example"}]'
  
  ## Enrichment tags, can be added from discovery (if supported)
  ## Notation is <measurement_tag_name>:<JMES query path (https://jmespath.org/tutorial.html)>
  ## To figure out which fields are available, consult the Describe<ObjectType> API per project.
  ## For example, for SLB: https://api.aliyun.com/#/?product=Slb&version=2014-05-15&api=DescribeLoadBalancers&params={}&tab=MOCK&lang=GO
  #tag_query_path = [
  #    "address:Address",
  #    "name:LoadBalancerName",
  #    "cluster_owner:Tags.Tag[?TagKey=='cs.cluster.name'].TagValue | [0]"
  #    ]
  ## The following tags added by default: regionId (if discovery enabled), userId, instanceId.
  
  ## Allow metrics without discovery data, if discovery is enabled. If set to true, then metric without discovery
  ## data would be emitted, otherwise dropped. This cane be of help, in case debugging dimension filters, or partial coverage 
  ## of discovery scope vs monitoring scope 
  #allow_dps_without_discovery = false
`
)

type (
	// AliyunCMS is aliyun cms config info.
	AliyunCMS struct {
		AccessKeyID       string `toml:"access_key_id"`
		AccessKeySecret   string `toml:"access_key_secret"`
		AccessKeyStsToken string `toml:"access_key_sts_token"`
		RoleArn           string `toml:"role_arn"`
		RoleSessionName   string `toml:"role_session_name"`
		PrivateKey        string `toml:"private_key"`
		PublicKeyID       string `toml:"public_key_id"`
		RoleName          string `toml:"role_name"`

		Regions           []string        `toml:"regions"`
		DiscoveryInterval config.Duration `toml:"discovery_interval"`
		Period            config.Duration `toml:"period"`
		Delay             config.Duration `toml:"delay"`
		Project           string          `toml:"project"`
		Metrics           []*Metric       `toml:"metrics"`
		RateLimit         int             `toml:"ratelimit"`

		Log telegraf.Logger `toml:"-"`

		client        aliyuncmsClient
		windowStart   time.Time
		windowEnd     time.Time
		dt            *discoveryTool
		dimensionKey  string
		discoveryData map[string]interface{}
		measurement   string
	}

	// Metric describes what metrics to get
	Metric struct {
		ObjectsFilter                 string   `toml:"objects_filter"`
		MetricNames                   []string `toml:"names"`
		Dimensions                    string   `toml:"dimensions"` //String representation of JSON dimensions
		TagsQueryPath                 []string `toml:"tag_query_path"`
		AllowDataPointWODiscoveryData bool     `toml:"allow_dps_without_discovery"` //Allow data points without discovery data (if no discovery data found)

		dtLock               sync.Mutex                   //Guard for discoveryTags & dimensions
		discoveryTags        map[string]map[string]string //Internal data structure that can enrich metrics with tags
		dimensionsUdObj      map[string]string
		dimensionsUdArr      []map[string]string //Parsed Dimensions JSON string (unmarshalled)
		requestDimensions    []map[string]string //this is the actual dimensions list that would be used in API request
		requestDimensionsStr string              //String representation of the above

	}

	// Dimension describe how to get metrics
	Dimension struct {
		Value string `toml:"value"`
	}

	aliyuncmsClient interface {
		DescribeMetricList(request *cms.DescribeMetricListRequest) (response *cms.DescribeMetricListResponse, err error)
	}
)

// https://www.alibabacloud.com/help/doc-detail/40654.htm?gclid=Cj0KCQjw4dr0BRCxARIsAKUNjWTAMfyVUn_Y3OevFBV3CMaazrhq0URHsgE7c0m0SeMQRKlhlsJGgIEaAviyEALw_wcB
var aliyunRegionList = []string{
	"cn-qingdao",
	"cn-beijing",
	"cn-zhangjiakou",
	"cn-huhehaote",
	"cn-hangzhou",
	"cn-shanghai",
	"cn-shenzhen",
	"cn-heyuan",
	"cn-chengdu",
	"cn-hongkong",
	"ap-southeast-1",
	"ap-southeast-2",
	"ap-southeast-3",
	"ap-southeast-5",
	"ap-south-1",
	"ap-northeast-1",
	"us-west-1",
	"us-east-1",
	"eu-central-1",
	"eu-west-1",
	"me-east-1",
}

// SampleConfig implements telegraf.Inputs interface
func (s *AliyunCMS) SampleConfig() string {
	return sampleConfig
}

// Description implements telegraf.Inputs interface
func (s *AliyunCMS) Description() string {
	return description
}

// Init perform checks of plugin inputs and initialize internals
func (s *AliyunCMS) Init() error {
	if s.Project == "" {
		return errors.New("project is not set")
	}

	var (
		roleSessionExpiration = 600
		sessionExpiration     = 600
	)
	configuration := &providers.Configuration{
		AccessKeyID:           s.AccessKeyID,
		AccessKeySecret:       s.AccessKeySecret,
		AccessKeyStsToken:     s.AccessKeyStsToken,
		RoleArn:               s.RoleArn,
		RoleSessionName:       s.RoleSessionName,
		RoleSessionExpiration: &roleSessionExpiration,
		PrivateKey:            s.PrivateKey,
		PublicKeyID:           s.PublicKeyID,
		SessionExpiration:     &sessionExpiration,
		RoleName:              s.RoleName,
	}
	credentialProviders := []providers.Provider{
		providers.NewConfigurationCredentialProvider(configuration),
		providers.NewEnvCredentialProvider(),
		providers.NewInstanceMetadataProvider(),
	}
	credential, err := providers.NewChainProvider(credentialProviders).Retrieve()
	if err != nil {
		return errors.Errorf("failed to retrieve credential: %v", err)
	}
	s.client, err = cms.NewClientWithOptions("", sdk.NewConfig(), credential)
	if err != nil {
		return errors.Errorf("failed to create cms client: %v", err)
	}

	//check metrics dimensions consistency
	for _, metric := range s.Metrics {
		if metric.Dimensions != "" {
			metric.dimensionsUdObj = map[string]string{}
			metric.dimensionsUdArr = []map[string]string{}
			err := json.Unmarshal([]byte(metric.Dimensions), &metric.dimensionsUdObj)
			if err != nil {
				err := json.Unmarshal([]byte(metric.Dimensions), &metric.dimensionsUdArr)
				return errors.Errorf("Can't parse dimensions (it is neither obj, nor array) %q :%v", metric.Dimensions, err)
			}
		}
	}

	s.measurement = formatMeasurement(s.Project)

	//Check regions
	if len(s.Regions) == 0 {
		s.Regions = aliyunRegionList
		s.Log.Infof("'regions' is not set. Metrics will be queried across %d regions:\n%s",
			len(s.Regions), strings.Join(s.Regions, ","))
	}

	//Init discovery...
	if s.dt == nil { //Support for tests
<<<<<<< HEAD
		s.dt, err = newDiscoveryTool(s.Regions, s.Project, s.Log, credential, int(float32(s.RateLimit)*0.2), time.Duration(s.DiscoveryInterval))
=======
		s.dt, err = newDiscoveryTool(s.DiscoveryRegions, s.Project, s.Log, credential, int(float32(s.RateLimit)*0.2), time.Duration(s.DiscoveryInterval))
>>>>>>> c0d5af16
		if err != nil {
			s.Log.Errorf("Discovery tool is not activated: %v", err)
			s.dt = nil
			return nil
		}
	}

	s.discoveryData, err = s.dt.getDiscoveryDataAcrossRegions(nil)
	if err != nil {
		s.Log.Errorf("Discovery tool is not activated: %v", err)
		s.dt = nil
		return nil
	}

	s.Log.Infof("%d object(s) discovered...", len(s.discoveryData))

	//Special setting for acs_oss project since the API differs
	if s.Project == "acs_oss" {
		s.dimensionKey = "BucketName"
	}

	return nil
}

// Start plugin discovery loop, metrics are gathered through Gather
func (s *AliyunCMS) Start(telegraf.Accumulator) error {
	//Start periodic discovery process
	if s.dt != nil {
		s.dt.start()
	}

	return nil
}

// Gather implements telegraf.Inputs interface
func (s *AliyunCMS) Gather(acc telegraf.Accumulator) error {
	s.updateWindow(time.Now())

	// limit concurrency or we can easily exhaust user connection limit
	lmtr := limiter.NewRateLimiter(s.RateLimit, time.Second)
	defer lmtr.Stop()

	var wg sync.WaitGroup
	for _, metric := range s.Metrics {
		//Prepare internal structure with data from discovery
		s.prepareTagsAndDimensions(metric)
		wg.Add(len(metric.MetricNames))
		for _, metricName := range metric.MetricNames {
			<-lmtr.C
			go func(metricName string, metric *Metric) {
				defer wg.Done()
				acc.AddError(s.gatherMetric(acc, metricName, metric))
			}(metricName, metric)
		}
		wg.Wait()
	}

	return nil
}

// Stop - stops the plugin discovery loop
func (s *AliyunCMS) Stop() {
	if s.dt != nil {
		s.dt.stop()
	}
}

func (s *AliyunCMS) updateWindow(relativeTo time.Time) {
	//https://help.aliyun.com/document_detail/51936.html?spm=a2c4g.11186623.6.701.54025679zh6wiR
	//The start and end times are executed in the mode of
	//opening left and closing right, and startTime cannot be equal
	//to or greater than endTime.

	windowEnd := relativeTo.Add(-time.Duration(s.Delay))

	if s.windowEnd.IsZero() {
		// this is the first run, no window info, so just get a single period
		s.windowStart = windowEnd.Add(-time.Duration(s.Period))
	} else {
		// subsequent window, start where last window left off
		s.windowStart = s.windowEnd
	}

	s.windowEnd = windowEnd
}

// Gather given metric and emit error
func (s *AliyunCMS) gatherMetric(acc telegraf.Accumulator, metricName string, metric *Metric) error {
	for _, region := range s.Regions {
		req := cms.CreateDescribeMetricListRequest()
		req.Period = strconv.FormatInt(int64(time.Duration(s.Period).Seconds()), 10)
		req.MetricName = metricName
		req.Length = "10000"
		req.Namespace = s.Project
		req.EndTime = strconv.FormatInt(s.windowEnd.Unix()*1000, 10)
		req.StartTime = strconv.FormatInt(s.windowStart.Unix()*1000, 10)
		req.Dimensions = metric.requestDimensionsStr
		req.RegionId = region

		for more := true; more; {
			resp, err := s.client.DescribeMetricList(req)
			if err != nil {
				return errors.Errorf("failed to query metricName list: %v", err)
			}
			if resp.Code != "200" {
				s.Log.Errorf("failed to query metricName list: %v", resp.Message)
				break
			}

			var datapoints []map[string]interface{}
			if err := json.Unmarshal([]byte(resp.Datapoints), &datapoints); err != nil {
				return errors.Errorf("failed to decode response datapoints: %v", err)
			}

			if len(datapoints) == 0 {
				s.Log.Debugf("No metrics returned from CMS, response msg: %s", resp.Message)
				break
			}

		NextDataPoint:
			for _, datapoint := range datapoints {
				fields := map[string]interface{}{}
				datapointTime := int64(0)
				tags := map[string]string{}
				for key, value := range datapoint {
					switch key {
					case "instanceId", "BucketName":
						tags[key] = value.(string)
						if metric.discoveryTags != nil { //discovery can be not activated
							//Skipping data point if discovery data not exist
							_, ok := metric.discoveryTags[value.(string)]
							if !ok &&
								!metric.AllowDataPointWODiscoveryData {
								s.Log.Warnf("Instance %q is not found in discovery, skipping monitoring datapoint...", value.(string))
								continue NextDataPoint
							}

							for k, v := range metric.discoveryTags[value.(string)] {
								tags[k] = v
							}
						}
					case "userId":
						tags[key] = value.(string)
					case "timestamp":
						datapointTime = int64(value.(float64)) / 1000
					default:
						fields[formatField(metricName, key)] = value
					}
				}
				//Log.logW("Datapoint time: %s, now: %s", time.Unix(datapointTime, 0).Format(time.RFC3339), time.Now().Format(time.RFC3339))
				acc.AddFields(s.measurement, fields, tags, time.Unix(datapointTime, 0))
			}

			req.NextToken = resp.NextToken
			more = req.NextToken != ""
		}
	}
	return nil
}

//Tag helper
func parseTag(tagSpec string, data interface{}) (tagKey string, tagValue string, err error) {
	tagKey = tagSpec
	queryPath := tagSpec

	//Split query path to tagKey and query path
	if splitted := strings.Split(tagSpec, ":"); len(splitted) == 2 {
		tagKey = splitted[0]
		queryPath = splitted[1]
	}

	tagRawValue, err := jmespath.Search(queryPath, data)
	if err != nil {
		return "", "", errors.Errorf("Can't query data from discovery data using query path %q: %v",
			queryPath, err)
	}

	if tagRawValue == nil { //Nothing found
		return "", "", nil
	}

	tagValue, ok := tagRawValue.(string)
	if !ok {
		return "", "", errors.Errorf("Tag value %v parsed by query %q is not a string value",
			tagRawValue, queryPath)
	}

	return tagKey, tagValue, nil
}

func (s *AliyunCMS) prepareTagsAndDimensions(metric *Metric) {
	var (
		newData    bool
		defaulTags = []string{"RegionId:RegionId"}
	)

	if s.dt == nil { //Discovery is not activated
		return
	}

	//Reading all data from buffered channel
L:
	for {
		select {
		case s.discoveryData = <-s.dt.dataChan:
			newData = true
			continue
		default:
			break L
		}
	}

	//new data arrives (so process it) or this is the first call
	if newData || len(metric.discoveryTags) == 0 {
		metric.dtLock.Lock()
		defer metric.dtLock.Unlock()

		if metric.discoveryTags == nil {
			metric.discoveryTags = make(map[string]map[string]string, len(s.discoveryData))
		}

		metric.requestDimensions = nil //erasing
		metric.requestDimensions = make([]map[string]string, 0, len(s.discoveryData))

		//Preparing tags & dims...
		for instanceID, elem := range s.discoveryData {
			//Start filing tags
			//Remove old value if exist
			delete(metric.discoveryTags, instanceID)
			metric.discoveryTags[instanceID] = make(map[string]string, len(metric.TagsQueryPath)+len(defaulTags))

			for _, tagQueryPath := range metric.TagsQueryPath {
				tagKey, tagValue, err := parseTag(tagQueryPath, elem)
				if err != nil {
					s.Log.Errorf("%v", err)
					continue
				}
				if err == nil && tagValue == "" { //Nothing found
					s.Log.Debugf("Data by query path %q: is not found, for instance %q", tagQueryPath, instanceID)
					continue
				}

				metric.discoveryTags[instanceID][tagKey] = tagValue
			}

			//Adding default tags if not already there
			for _, defaultTagQP := range defaulTags {
				tagKey, tagValue, err := parseTag(defaultTagQP, elem)

				if err != nil {
					s.Log.Errorf("%v", err)
					continue
				}

				if err == nil && tagValue == "" { //Nothing found
					s.Log.Debugf("Data by query path %q: is not found, for instance %q",
						defaultTagQP, instanceID)
					continue
				}

				metric.discoveryTags[instanceID][tagKey] = tagValue
			}

			//Preparing dimensions (first adding dimensions that comes from discovery data)
			metric.requestDimensions = append(
				metric.requestDimensions,
				map[string]string{s.dimensionKey: instanceID})
		}

		//Get final dimension (need to get full lis of
		//what was provided in config + what comes from discovery
		if len(metric.dimensionsUdArr) != 0 {
			metric.requestDimensions = append(metric.requestDimensions, metric.dimensionsUdArr...)
		}
		if len(metric.dimensionsUdObj) != 0 {
			metric.requestDimensions = append(metric.requestDimensions, metric.dimensionsUdObj)
		}

		//Unmarshalling to string
		reqDim, err := json.Marshal(metric.requestDimensions)
		if err != nil {
			s.Log.Errorf("Can't marshal metric request dimensions %v :%v",
				metric.requestDimensions, err)
			metric.requestDimensionsStr = ""
		} else {
			metric.requestDimensionsStr = string(reqDim)
		}
	}
}

// Formatting helpers
func formatField(metricName string, statistic string) string {
	if metricName == statistic {
		statistic = "value"
	}
	return fmt.Sprintf("%s_%s", snakeCase(metricName), snakeCase(statistic))
}

func formatMeasurement(project string) string {
	project = strings.Replace(project, "/", "_", -1)
	project = snakeCase(project)
	return fmt.Sprintf("aliyuncms_%s", project)
}

func snakeCase(s string) string {
	s = internal.SnakeCase(s)
	s = strings.Replace(s, "__", "_", -1)
	return s
}

func init() {
	inputs.Add("aliyuncms", func() telegraf.Input {
		return &AliyunCMS{
			RateLimit:         200,
			DiscoveryInterval: config.Duration(time.Minute),
			dimensionKey:      "instanceId",
		}
	})
}<|MERGE_RESOLUTION|>--- conflicted
+++ resolved
@@ -11,14 +11,13 @@
 	"github.com/aliyun/alibaba-cloud-sdk-go/sdk"
 	"github.com/aliyun/alibaba-cloud-sdk-go/sdk/auth/credentials/providers"
 	"github.com/aliyun/alibaba-cloud-sdk-go/services/cms"
-	"github.com/jmespath/go-jmespath"
-	"github.com/pkg/errors"
-
 	"github.com/influxdata/telegraf"
 	"github.com/influxdata/telegraf/config"
 	"github.com/influxdata/telegraf/internal"
 	"github.com/influxdata/telegraf/internal/limiter"
 	"github.com/influxdata/telegraf/plugins/inputs"
+	"github.com/jmespath/go-jmespath"
+	"github.com/pkg/errors"
 )
 
 const (
@@ -167,7 +166,7 @@
 		dtLock               sync.Mutex                   //Guard for discoveryTags & dimensions
 		discoveryTags        map[string]map[string]string //Internal data structure that can enrich metrics with tags
 		dimensionsUdObj      map[string]string
-		dimensionsUdArr      []map[string]string //Parsed Dimensions JSON string (unmarshalled)
+		dimensionsUdArr      []map[string]string //Parsed Dimesnsions JSON string (unmarshalled)
 		requestDimensions    []map[string]string //this is the actual dimensions list that would be used in API request
 		requestDimensionsStr string              //String representation of the above
 
@@ -278,11 +277,7 @@
 
 	//Init discovery...
 	if s.dt == nil { //Support for tests
-<<<<<<< HEAD
 		s.dt, err = newDiscoveryTool(s.Regions, s.Project, s.Log, credential, int(float32(s.RateLimit)*0.2), time.Duration(s.DiscoveryInterval))
-=======
-		s.dt, err = newDiscoveryTool(s.DiscoveryRegions, s.Project, s.Log, credential, int(float32(s.RateLimit)*0.2), time.Duration(s.DiscoveryInterval))
->>>>>>> c0d5af16
 		if err != nil {
 			s.Log.Errorf("Discovery tool is not activated: %v", err)
 			s.dt = nil
@@ -444,8 +439,8 @@
 }
 
 //Tag helper
-func parseTag(tagSpec string, data interface{}) (tagKey string, tagValue string, err error) {
-	tagKey = tagSpec
+func parseTag(tagSpec string, data interface{}) (string, string, error) {
+	tagKey := tagSpec
 	queryPath := tagSpec
 
 	//Split query path to tagKey and query path
