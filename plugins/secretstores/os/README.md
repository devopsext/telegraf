# OS Secret-store Plugin

The `os` plugin allows to manage and store secrets using the native Operating
System keyring. For Windows this plugin uses the credential manager, on Linux
the kernel keyring is used and on MacOS we use the Keychain implementation.

To manage your secrets you can either use Telegraf or the tools that natively
comes with your operating system. Run

```shell
telegraf secrets help
```

to get more information on how to do this with Telegraf.
<<<<<<< HEAD

## Usage <!-- @/docs/includes/secret_usage.md -->

Secrets defined by a store are referenced with `@{<store-id>:<secret_key>}`
the Telegraf configuration. Only certain Telegraf plugins and options of
support secret stores. To see which plugins and options support
secrets, see their respective documentation (e.g.
`plugins/outputs/influxdb/README.md`). If the plugin's README has the
`Secret-store support` section, it will detail which options support secret
store usage.
=======
>>>>>>> c26553ef

## Configuration

The configuration differs slightly depending on the Operating System. We first
describe the common options here and the refer to the individual interpretation
or options in the following sections.

All secret-store implementations require an `id` to be able to reference the
store when specifying the secret. The `id` needs to be unique in the
configuration.

For all operating systems, the keyring name can be chosen using the `keyring`
parameter. However, the interpretation is slightly different on the individual
implementations.

The `dynamic` flag allows to indicate secrets that change during the runtime of
Telegraf. I.e. when set to `true`, the secret will be read from the secret-store
on every access by a plugin. If set to `false`, all secrets in the secret store
are assumed to be static and are only read once at startup of Telegraf.

<<<<<<< HEAD
```toml @sample.conf
=======
### Docker

Access to the kernel keyring is __disabled by default__ in docker containers
(see [documentation](https://docs.docker.com/engine/security/seccomp/)).
In this case you will get an
`opening keyring failed: Specified keyring backend not available` error!

You can enable access to the kernel keyring, but as the keyring is __not__
namespaced, you should be aware of the security implication! One implication
is for example that keys added in one container are accessible by __all__
other containers running on the same host, not only within the same container.

### systemd-nspawn

The memguard dependency that Telegraf uses to secure memory for secret storage
requires the `CAP_IPC_LOCK` capability to correctly lock memory. Without this
capability Telegraf will panic. Users will need to start a container with the
`--capability=CAP_IPC_LOCK` flag for telegraf to correctly work.

See [github.com/awnumar/memguard#144][memguard-issue] for more information.

[memguard-issue]: https://github.com/awnumar/memguard/issues/144

### Windows

```toml @sample_windows.conf
>>>>>>> c26553ef
# Operating System native secret-store
[[secretstores.os]]
  ## Unique identifier for the secret-store.
  ## This id can later be used in plugins to reference the secrets
  ## in this secret-store via @{<id>:<secret_key>} (mandatory)
  id = "secretstore"

  ## Keyring Name & Collection
  ## * Linux: keyring name used for the secrets, collection is unused
  ## * macOS: keyring specifies the macOS' Keychain name and collection is an
  ##     optional Keychain service name
  ## * Windows: keys follow a fixed pattern in the form
  ##     `<collection>:<keyring>:<key_name>`. Please keep this in mind when
  ##     creating secrets with the Windows credential tool.
  # keyring = "telegraf"
  # collection = ""

  ## macOS Keychain password
  ## If no password is specified here, Telegraf will prompt for it at startup
  ## time.
  # password = ""

  ## Allow dynamic secrets that are updated during runtime of telegraf
  # dynamic = false
```

### Linux

On Linux the kernel keyring in the `user` scope is used to store the
secrets. The `collection` setting is ignored on Linux.

### MacOS

On MacOS the Keychain implementation is used. Here the `keyring` parameter
corresponds to the Keychain name and the `collection` to the optional Keychain
service name. Additionally a password is required to access the Keychain.
The `password` itself is also a secret and can be a string, an environment
variable or a reference to a secret stored in another secret-store.
If `password` is omitted, you will be prompted for the password on startup.

### Windows

On Windows you can use the Credential Manager in the Control Panel or
[Telegraf](../../../cmd/telegraf/README.md) to manage your secrets.

If using the Credential Manager, click "Windows Credentials" and then
"Add a generic credential" with the following:

* _Internet or network address_: Enter the secret name in the format of:
  `<collection>:<keyring>:<key_name>`
* _User name_: Use `telegraf`. This field is not used, but needs something
  entered.
* _Password_: The actual secret value

If using Telegraf, see the help output of `telegraf secrets set` to add
secrets. Again use the `<collection>:<keyring>:<key_name>` format of the secret
key name.

### Docker

Access to the kernel keyring is __disabled by default__ in docker containers
(see [documentation](https://docs.docker.com/engine/security/seccomp/)).
In this case you will get an
`opening keyring failed: Specified keyring backend not available` error!

You can enable access to the kernel keyring, but as the keyring is __not__
namespaced, you should be aware of the security implication! One implication
is for example that keys added in one container are accessible by __all__
other containers running on the same host, not only within the same container.

### systemd-nspawn

The memguard dependency that Telegraf uses to secure memory for secret storage
requires the `CAP_IPC_LOCK` capability to correctly lock memory. Without this
capability Telegraf will panic. Users will need to start a container with the
`--capability=CAP_IPC_LOCK` flag for telegraf to correctly work.

See [github.com/awnumar/memguard#144][memguard-issue] for more information.

[memguard-issue]: https://github.com/awnumar/memguard/issues/144<|MERGE_RESOLUTION|>--- conflicted
+++ resolved
@@ -12,7 +12,6 @@
 ```
 
 to get more information on how to do this with Telegraf.
-<<<<<<< HEAD
 
 ## Usage <!-- @/docs/includes/secret_usage.md -->
 
@@ -23,8 +22,6 @@
 `plugins/outputs/influxdb/README.md`). If the plugin's README has the
 `Secret-store support` section, it will detail which options support secret
 store usage.
-=======
->>>>>>> c26553ef
 
 ## Configuration
 
@@ -45,36 +42,7 @@
 on every access by a plugin. If set to `false`, all secrets in the secret store
 are assumed to be static and are only read once at startup of Telegraf.
 
-<<<<<<< HEAD
 ```toml @sample.conf
-=======
-### Docker
-
-Access to the kernel keyring is __disabled by default__ in docker containers
-(see [documentation](https://docs.docker.com/engine/security/seccomp/)).
-In this case you will get an
-`opening keyring failed: Specified keyring backend not available` error!
-
-You can enable access to the kernel keyring, but as the keyring is __not__
-namespaced, you should be aware of the security implication! One implication
-is for example that keys added in one container are accessible by __all__
-other containers running on the same host, not only within the same container.
-
-### systemd-nspawn
-
-The memguard dependency that Telegraf uses to secure memory for secret storage
-requires the `CAP_IPC_LOCK` capability to correctly lock memory. Without this
-capability Telegraf will panic. Users will need to start a container with the
-`--capability=CAP_IPC_LOCK` flag for telegraf to correctly work.
-
-See [github.com/awnumar/memguard#144][memguard-issue] for more information.
-
-[memguard-issue]: https://github.com/awnumar/memguard/issues/144
-
-### Windows
-
-```toml @sample_windows.conf
->>>>>>> c26553ef
 # Operating System native secret-store
 [[secretstores.os]]
   ## Unique identifier for the secret-store.
@@ -154,4 +122,15 @@
 
 See [github.com/awnumar/memguard#144][memguard-issue] for more information.
 
+[memguard-issue]: https://github.com/awnumar/memguard/issues/144
+
+### Windows
+
+The memguard dependency that Telegraf uses to secure memory for secret storage
+requires the `CAP_IPC_LOCK` capability to correctly lock memory. Without this
+capability Telegraf will panic. Users will need to start a container with the
+`--capability=CAP_IPC_LOCK` flag for telegraf to correctly work.
+
+See [github.com/awnumar/memguard#144][memguard-issue] for more information.
+
 [memguard-issue]: https://github.com/awnumar/memguard/issues/144